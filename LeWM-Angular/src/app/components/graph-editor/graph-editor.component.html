--- conflicted
+++ resolved
@@ -28,10 +28,7 @@
         <p>Mode: {{ currentMode?.displayName || 'None' }}</p>
         <p>Selected: {{ selectedNodes.size }}</p>
         <small *ngIf="currentMode?.name === 'normal'">Click to select • Ctrl+Click for multi-select • Delete to remove • P for Pin Mode</small>
-<<<<<<< HEAD
         <small *ngIf="currentMode?.name === 'pin-edit'">Click node to select • Click edges to add pins • Double-click edges for Advanced Layout • Double-click pins to rename • Esc to exit</small>
-=======
-        <small *ngIf="currentMode?.name === 'pin-edit'">Click node to select • Click edges to add pins • Click pins to select/delete • Ctrl+Click pins for multi-select • Esc to exit</small>
         <small *ngIf="currentMode?.name === 'connection'">Click pin-to-pin to create connections • Click connections to select • Ctrl+Click for multi-select • Enter to edit • Delete to remove • Esc to exit</small>
       </div>
       <!-- Pin Edit Mode Actions -->
@@ -40,7 +37,6 @@
         <button (click)="deleteSelectedPins()" class="clear-btn">
           Delete Selected Pins ({{ modeManager.getActiveMode()?.selectedPins?.size || 0 }})
         </button>
->>>>>>> 367928a6
       </div>
     </div>
   </div>
@@ -194,7 +190,6 @@
     (cancelled)="onPinDialogCancelled()">
   </app-pin-name-dialog>
   
-<<<<<<< HEAD
   <!-- Bulk Pin Dialog -->
   <app-bulk-pin-dialog
     #bulkPinDialog
@@ -203,7 +198,7 @@
     (pinsCreated)="onBulkPinsCreated($event)"
     (cancelled)="onBulkPinDialogCancelled()">
   </app-bulk-pin-dialog>
-=======
+  
   <!-- Connection Properties Dialog -->
   <app-connection-properties-dialog
     #connectionDialog
@@ -221,5 +216,4 @@
     (connectionsUpdated)="onConnectionsBulkUpdated($event)"
     (cancelled)="onConnectionBulkDialogCancelled()">
   </app-connection-bulk-edit-dialog>
->>>>>>> 367928a6
 </div>